// Copyright (c) 2023, Cisco and/or its affiliates.
// All rights reserved.
// See license in distribution for details.

package com.example.tiediesampleapp.config;

import java.io.FileInputStream;
import java.io.InputStream;

import org.springframework.beans.factory.annotation.Autowired;
import org.springframework.beans.factory.annotation.Value;
import org.springframework.context.annotation.Bean;
import org.springframework.context.annotation.Configuration;
import org.springframework.stereotype.Component;

import com.cisco.tiedie.auth.ApiKeyAuthenticator;
import com.cisco.tiedie.auth.Authenticator;
import com.cisco.tiedie.clients.ControlClient;
import com.cisco.tiedie.clients.OnboardingClient;

@Component
@Configuration
public class ControlAppConfig extends ClientConfig {
    @Value("${control-app.id}")
    private String controlAppId;

    @Value("${control-app.auth-type:token}")
    private String controlAppAuthType;

<<<<<<< HEAD
    @Value("${control-app.key}")
    private String controlAppKey;

    @Value("${control-app.base_url}")
    private String controlAppBaseUrl;
=======
    @Value("${control-app.base_url}")
    private String controlAppBaseUrl;

    @Value("${control-app.cert_path:#{null}}")
    private String controlAppCertPath;

    private EndpointApp createEndpointApp(OnboardingClient onboardingClient) throws Exception {
        var controlAppBuilder = EndpointApp.builder()
                .applicationName(controlAppId)
                .applicationType(EndpointAppType.DEVICE_CONTROL);

        if (controlAppAuthType.equals("cert")) {
            InputStream caStream = new FileInputStream(caPath);
            InputStream clientKeystoreStream = new FileInputStream(controlAppCertPath);
            KeyStore keyStore = KeyStore.getInstance("PKCS12");
            keyStore.load(clientKeystoreStream, "".toCharArray());

            CertificateFactory certificateFactory = CertificateFactory.getInstance("X.509");
            X509Certificate caCert = (X509Certificate) certificateFactory.generateCertificate(caStream);

            var rootCN = getCnFromCert(caCert);
            var cn = getCnFromKeyStore(keyStore);

            controlAppBuilder = controlAppBuilder
                    .certificateInfo(AppCertificateInfo.builder()
                            .rootCN(rootCN)
                            .subjectName(cn)
                            .build());
        }

        HttpResponse<EndpointApp> createEndpointAppResponse = onboardingClient
                .createEndpointApp(controlAppBuilder.build());

        return createEndpointAppResponse.getBody();
    }
>>>>>>> 010d0d49

    @Autowired
    @Bean
    ControlClient getControlClient(OnboardingClient onboardingClient) throws Exception {
        try (InputStream caStream = new FileInputStream(caPath)) {
            Authenticator authenticator = ApiKeyAuthenticator.create(caStream, controlAppId, controlAppKey);
        return new ControlClient(controlAppBaseUrl, authenticator);
        }
<<<<<<< HEAD
=======

        return endpointApps.stream()
                .filter(app -> app.getApplicationType() == EndpointAppType.DEVICE_CONTROL
                        && app.getApplicationName().equals(controlAppId))
                .findFirst()
                .orElse(createEndpointApp(onboardingClient));
    }

    public Authenticator getAuthenticator(EndpointApp endpointApp) throws Exception {
        try (InputStream caStream = new FileInputStream(caPath)) {
            if (endpointApp.getCertificateInfo() != null) {
                InputStream clientKeystoreStream = new FileInputStream(controlAppCertPath);
                KeyStore keyStore = KeyStore.getInstance("PKCS12");
                keyStore.load(clientKeystoreStream, "".toCharArray());

                return CertificateAuthenticator.create(caStream, keyStore, "");
            }

            return ApiKeyAuthenticator.create(caStream, controlAppId,
                    endpointApp.getClientToken());
        }
    }

    @Autowired
    @Bean
    public ControlClient getControlClient(OnboardingClient onboardingClient, @Qualifier("controlApp") EndpointApp endpointApp) throws Exception {
        Authenticator authenticator = getAuthenticator(endpointApp);

        return new ControlClient(controlAppBaseUrl, authenticator);
>>>>>>> 010d0d49
    }
}<|MERGE_RESOLUTION|>--- conflicted
+++ resolved
@@ -21,94 +21,25 @@
 @Component
 @Configuration
 public class ControlAppConfig extends ClientConfig {
+
     @Value("${control-app.id}")
     private String controlAppId;
 
     @Value("${control-app.auth-type:token}")
     private String controlAppAuthType;
 
-<<<<<<< HEAD
     @Value("${control-app.key}")
     private String controlAppKey;
 
     @Value("${control-app.base_url}")
     private String controlAppBaseUrl;
-=======
-    @Value("${control-app.base_url}")
-    private String controlAppBaseUrl;
-
-    @Value("${control-app.cert_path:#{null}}")
-    private String controlAppCertPath;
-
-    private EndpointApp createEndpointApp(OnboardingClient onboardingClient) throws Exception {
-        var controlAppBuilder = EndpointApp.builder()
-                .applicationName(controlAppId)
-                .applicationType(EndpointAppType.DEVICE_CONTROL);
-
-        if (controlAppAuthType.equals("cert")) {
-            InputStream caStream = new FileInputStream(caPath);
-            InputStream clientKeystoreStream = new FileInputStream(controlAppCertPath);
-            KeyStore keyStore = KeyStore.getInstance("PKCS12");
-            keyStore.load(clientKeystoreStream, "".toCharArray());
-
-            CertificateFactory certificateFactory = CertificateFactory.getInstance("X.509");
-            X509Certificate caCert = (X509Certificate) certificateFactory.generateCertificate(caStream);
-
-            var rootCN = getCnFromCert(caCert);
-            var cn = getCnFromKeyStore(keyStore);
-
-            controlAppBuilder = controlAppBuilder
-                    .certificateInfo(AppCertificateInfo.builder()
-                            .rootCN(rootCN)
-                            .subjectName(cn)
-                            .build());
-        }
-
-        HttpResponse<EndpointApp> createEndpointAppResponse = onboardingClient
-                .createEndpointApp(controlAppBuilder.build());
-
-        return createEndpointAppResponse.getBody();
-    }
->>>>>>> 010d0d49
 
     @Autowired
     @Bean
     ControlClient getControlClient(OnboardingClient onboardingClient) throws Exception {
         try (InputStream caStream = new FileInputStream(caPath)) {
             Authenticator authenticator = ApiKeyAuthenticator.create(caStream, controlAppId, controlAppKey);
-        return new ControlClient(controlAppBaseUrl, authenticator);
-        }
-<<<<<<< HEAD
-=======
-
-        return endpointApps.stream()
-                .filter(app -> app.getApplicationType() == EndpointAppType.DEVICE_CONTROL
-                        && app.getApplicationName().equals(controlAppId))
-                .findFirst()
-                .orElse(createEndpointApp(onboardingClient));
-    }
-
-    public Authenticator getAuthenticator(EndpointApp endpointApp) throws Exception {
-        try (InputStream caStream = new FileInputStream(caPath)) {
-            if (endpointApp.getCertificateInfo() != null) {
-                InputStream clientKeystoreStream = new FileInputStream(controlAppCertPath);
-                KeyStore keyStore = KeyStore.getInstance("PKCS12");
-                keyStore.load(clientKeystoreStream, "".toCharArray());
-
-                return CertificateAuthenticator.create(caStream, keyStore, "");
-            }
-
-            return ApiKeyAuthenticator.create(caStream, controlAppId,
-                    endpointApp.getClientToken());
+            return new ControlClient(controlAppBaseUrl, authenticator);
         }
     }
-
-    @Autowired
-    @Bean
-    public ControlClient getControlClient(OnboardingClient onboardingClient, @Qualifier("controlApp") EndpointApp endpointApp) throws Exception {
-        Authenticator authenticator = getAuthenticator(endpointApp);
-
-        return new ControlClient(controlAppBaseUrl, authenticator);
->>>>>>> 010d0d49
-    }
 }