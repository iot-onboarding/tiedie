--- conflicted
+++ resolved
@@ -23,12 +23,7 @@
 from util import make_hash
 from scim_ble import ble_create_device,ble_update_device,ble_get_filtered_entries
 from scim_ethermab import ethermab_create_device,ethermab_update_device,\
-<<<<<<< HEAD
-    ethermab_get_filtered_entries
 from scim_fdo import fdo_create_device, fdo_update_device
-=======
-    ethermab_get_filtered_entries, ethermab_delete_device
->>>>>>> 360e2ecf
 from scim_error import blow_an_error
 
 scim_app = Blueprint("scim", __name__, url_prefix="/scim/v2")
@@ -241,20 +236,12 @@
     entry = session.get(Device,entry_id)
     if not entry:
         return blow_an_error("Device not found",404)
-<<<<<<< HEAD
+    if entry.ethermab_extension:
+        ethermab_delete_device(entry.ethermab_extension)
     for cls in [ BleExtension, EtherMABExtension, FDOExtension ]:
         sub_entry = session.get(cls,entry_id)
         if sub_entry:
             session.delete(sub_entry)
-=======
-    ble_entry = session.get(BleExtension,entry_id)
-    if ble_entry:
-        session.delete(ble_entry)
-    mab_entry = session.get(EtherMABExtension,entry_id)
-    if mab_entry:
-        session.delete(mab_entry)
-        ethermab_delete_device(mab_entry)
->>>>>>> 360e2ecf
     session.delete(entry)
     session.commit()
     return make_response("", 204)
