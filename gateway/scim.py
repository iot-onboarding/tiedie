# Copyright (c) 2023, Cisco and/or its affiliates.
# All rights reserved.
# See LICENSE file in this distribution.
# SPDX-License-Identifier: Apache-2.0

"""

This module defines a Flask-based SCIM API with user and endpoint
app management, authentication, and error handling.

"""

import uuid
import datetime
from functools import wraps
from flask import Blueprint, jsonify, make_response, request, current_app
from sqlalchemy import select
from werkzeug.test import EnvironBuilder
from database import session
from models import EndpointApp, User, OnboardingAppKey

from util import make_hash

scim_app = Blueprint("scim", __name__, url_prefix="/scim/v2")


def authenticate_user(func):
    """Verify x-api-key"""

    @wraps(func)
    def check_apikey(*args, **kwargs):
        client_cert = request.environ['peercert']
        if client_cert:
            return func(*args, **kwargs)

        api_key = request.headers.get("X-Api-Key")
        if api_key and bool(OnboardingAppKey.query.filter_by(keyVal=api_key).first()):
            return func(*args, **kwargs)
<<<<<<< HEAD

=======
>>>>>>> 9148eaf7
        return make_response(jsonify({"error": "Unauthorized"}), 403)

    return check_apikey

# SCIM Implementation


@scim_app.route('/Devices', methods=['POST'])
@authenticate_user
def scim_addusers():
    """
    This code defines a SCIM API endpoint for creating users,
    extracts data from the request JSON, and stores user information in a database.
    """
    # Get the request json and check if it is valid
    if not request.json:
        return make_response(
            jsonify(
                {
                    "schemas": ["urn:ietf:params:scim:schemas:core:2.0:Error"],
                    "scimType": "invalidSyntax",
                    "detail": "Request body is not valid JSON.",
                    "status": 400,
                }
            ),
            400,
        )

    schemas = request.json.get("schemas")
    device_display_name = request.json.get("deviceDisplayName")
    admin_state = request.json.get("adminState")
    version_support = request.json["urn:ietf:params:scim:schemas:extension:ble:2.0:Device"].get(
        "versionSupport")
    device_mac_address = request.json["urn:ietf:params:scim:schemas:extension:ble:2.0:Device"].get(
        "deviceMacAddress")
    is_random = request.json["urn:ietf:params:scim:schemas:extension:ble:2.0:Device"].get(
        "isRandom")
    separate_broadcast_address = request.json[
        "urn:ietf:params:scim:schemas:extension:ble:2.0:Device"].get(
        "separateBroadcastAddress", [])
    irk = request.json["urn:ietf:params:scim:schemas:extension:ble:2.0:Device"].get(
        "irk", "")
    pairing_methods = request.json["urn:ietf:params:scim:schemas:extension:ble:2.0:Device"].get(
        "pairingMethods", [])
    pairing_null = request.json["urn:ietf:params:scim:schemas:extension:ble:2.0:Device"].get(
        "urn:ietf:params:scim:schemas:extension:pairingNull:2.0:Device")
    pairing_just_works = request.json["urn:ietf:params:scim:schemas:extension:ble:2.0:Device"].get(
        "urn:ietf:params:scim:schemas:extension:pairingJustWorks:2.0:Device")
    pairing_just_works_key = None
    pairing_pass_key = None
    pairing_oob_key = None
    pairing_oobrn = None

    endpoint_apps = None
    endpoint_apps_ext = request.json.get(
        "urn:ietf:params:scim:schemas:extension:endpointAppsExt:2.0:Device", None)
    if endpoint_apps_ext is not None:
        applications = endpoint_apps_ext.get("applications")
        endpoint_app_ids = [app.get("value") for app in applications]
        # Select all endpoint apps from the database
        endpoint_apps = session.scalars(select(EndpointApp).filter(
            EndpointApp.id.in_(endpoint_app_ids))).all()

    if pairing_just_works:
        pairing_just_works_key = pairing_just_works.get("key")
    pairing_pass = request.json["urn:ietf:params:scim:schemas:extension:ble:2.0:Device"].get(
        "urn:ietf:params:scim:schemas:extension:pairingPassKey:2.0:Device")
    if pairing_pass:
        pairing_pass_key = pairing_pass.get("key")
    pairing = request.json["urn:ietf:params:scim:schemas:extension:ble:2.0:Device"].get(
        "urn:ietf:params:scim:schemas:extension:pairingOOB:2.0:Device")
    if pairing:
        pairing_oob_key = pairing.get("key")
        pairing_oobrn = pairing.get("randNumber")
    device_id = request.json.get("id")

    existing_device = User.query.filter_by(
        device_mac_address=device_mac_address).first()

    if existing_device:
        return make_response(
            jsonify(
                {
                    "schemas": ["urn:ietf:params:scim:schemas:core:2.0:Device"],
                    "detail": "User already exists in the database.",
                    "status": 409,
                }
            ),
            409,
        )

    try:
        user = User(
            device_id=device_id,
            schemas=schemas,
            device_display_name=device_display_name,
            admin_state=admin_state,
            version_support=version_support,
            device_mac_address=device_mac_address,
            is_random=is_random,
            separate_broadcast_address=separate_broadcast_address,
            irk=irk,
            pairing_methods=pairing_methods,
            pairing_null=pairing_null,
            pairing_just_works_keys=pairing_just_works_key,
            pairing_pass_key=pairing_pass_key,
            pairing_oob_key=pairing_oob_key,
            pairing_oobrn=pairing_oobrn,
            endpoint_apps=endpoint_apps,
            created_time=datetime.datetime.now().strftime("%Y-%m-%dT%H:%M:%SZ"),
        )
        session.add(user)

        session.commit()
        return make_response(jsonify(user.serialize()), 201)
    except Exception as e:
        return str(e)


@scim_app.route("/Devices/<string:user_id>", methods=["GET"])
@authenticate_user
def get_user(user_id):
    """
    SCIM API: Retrieve user data by ID and onboardApp parameters.
    If not found, a "User not found" response with a status code of 404
    is returned.
    """
    user = User.query.get(user_id)
    if not user:
        return make_response(
            jsonify(
                {
                    "schemas": ["urn:ietf:params:scim:schemas:core:2.0:Device"],
                    "detail": "User not found",
                    "status": 404,
                }
            ),
            404,
        )
    return jsonify(user.serialize())


@scim_app.route("/Devices", methods=["GET"])
@authenticate_user
def get_devices():
    """Get SCIM Devices"""
    start_index = 1
    count = None

    if "start_index" in request.args:
        start_index = int(request.args["startIndex"])

    if "count" in request.args:
        count = int(request.args["count"])

    if "filter" in request.args:
        single_filter = request.args["filter"].split(" ")
        filter_value = single_filter[2].strip('"')

        users = User.query.filter_by(device_mac_address=filter_value).first()

        if not users:
            users = []
        else:
            users = [users]

    else:
        users = User.query.paginate(
            page=start_index, per_page=count, error_out=False).items

    serialized_users = [e.serialize() for e in users]

    return make_response(
        jsonify(
            {
                "schemas": ["urn:ietf:params:scim:api:messages:2.0:ListResponse"],
                "totalResults": len(users),
                "startIndex": start_index,
                "itemsPerPage": len(users),
                "Resources": serialized_users,
            }
        ),
        200,
    )


@scim_app.route("/Devices/<string:user_id>", methods=["PUT"])
@authenticate_user
def update_user(user_id):
    """
    Function to retrieve SCIM device data based on parameters like start
    index, count, and filters.

    Returns a JSON response with a list of serialized devices.
    """
    if not request.json:
        return make_response(
            jsonify(
                {
                    "schemas": ["urn:ietf:params:scim:schemas:core:2.0:Error"],
                    "scimType": "invalidSyntax",
                    "detail": "Request body is not valid JSON.",
                    "status": 400,
                }
            ),
            400,
        )

    user: User = User.query.get(user_id)

    if not user:
        return make_response(
            jsonify(
                {
                    "schemas": ["urn:ietf:params:scim:schemas:core:2.0:Device",],
                    "detail": "User not found",
                    "status": 404,
                }
            ),
            404,
        )
<<<<<<< HEAD

    user.id = request.json.get("id")
    user.device_display_name = request.json.get("deviceDisplayName")
    user.admin_state = request.json.get("adminState")
    user.version_support = request.json[
        "urn:ietf:params:scim:schemas:extension:ble:2.0:Device"].get(
        "versionSupport")
    user.device_mac_address = request.json[
        "urn:ietf:params:scim:schemas:extension:ble:2.0:Device"].get(
        "deviceMacAddress")
    user.is_random = request.json["urn:ietf:params:scim:schemas:extension:ble:2.0:Device"].get(
        "isRandom")
    user.pairing_methods = request.json[
        "urn:ietf:params:scim:schemas:extension:ble:2.0:Device"].get(
        "urn:ietf:params:scim:schemas:extension:pairingNull:2.0:Device")
    user.pairing_null = request.json[
        "urn:ietf:params:scim:schemas:extension:ble:2.0:Device"].get(
        "urn:ietf:params:scim:schemas:extension:pairingNull:2.0:Device")
    user.pairing_just_works_key = request.json[
        "urn:ietf:params:scim:schemas:extension:ble:2.0:Device"][
        "urn:ietf:params:scim:schemas:extension:pairingJustWorks:2.0:Device"].get("key")
    user.pairing_pass_key = request.json["urn:ietf:params:scim:schemas:extension:ble:2.0:Device"][
        "urn:ietf:params:scim:schemas:extension:pairingPassKey:2.0:Device"].get("key")
    user.pairing_oob_key = request.json["urn:ietf:params:scim:schemas:extension:ble:2.0:Device"][
        "urn:ietf:params:scim:schemas:extension:pairingOOB:2.0:Device"].get("key")
    user.pairing_oobrn = request.json["urn:ietf:params:scim:schemas:extension:ble:2.0:Device"][
        "urn:ietf:params:scim:schemas:extension:pairingOOB:2.0:Device"].get("randNumber")
    user.modified_time = datetime.datetime.now().strftime("%Y-%m-%dT%H:%M:%SZ")

    session.commit()
    return make_response(jsonify(user.serialize()), 200)

=======
    user.id = request.json.get("id")
    user.deviceDisplayName = request.json.get("deviceDisplayName")
    user.adminState = request.json.get("adminState")
    user.versionSupport = request.json[
        "urn:ietf:params:scim:schemas:extension:ble:2.0:Device"].get(
            "versionSupport")
    user.deviceMacAddress = request.json[
        "urn:ietf:params:scim:schemas:extension:ble:2.0:Device"].get(
            "deviceMacAddress")
    user.isRandom = request.json["urn:ietf:params:scim:schemas:extension:ble:2.0:Device"].get(
        "isRandom")
    user.pairingMethods = request.json[
        "urn:ietf:params:scim:schemas:extension:ble:2.0:Device"].get(
            "urn:ietf:params:scim:schemas:extension:pairingNull:2.0:Device")
    user.pairingNull = request.json[
        "urn:ietf:params:scim:schemas:extension:ble:2.0:Device"].get(
            "urn:ietf:params:scim:schemas:extension:pairingNull:2.0:Device")
    user.pairingJustWorksKeys = request.json[
        "urn:ietf:params:scim:schemas:extension:ble:2.0:Device"][
            "urn:ietf:params:scim:schemas:extension:pairingJustWorks:2.0:Device"].get("key")
    user.pairingPassKey = request.json["urn:ietf:params:scim:schemas:extension:ble:2.0:Device"][
        "urn:ietf:params:scim:schemas:extension:pairingPassKey:2.0:Device"].get("key")
    user.pairingOOBKey = request.json["urn:ietf:params:scim:schemas:extension:ble:2.0:Device"][
        "urn:ietf:params:scim:schemas:extension:pairingOOB:2.0:Device"].get("key")
    user.pairingOOBRN = \
        request.json["urn:ietf:params:scim:schemas:extension:ble:2.0:Device"][
            "urn:ietf:params:scim:schemas:extension:pairingOOB:2.0:Device"].get("randNumber")
    user.modTime = datetime.datetime.now().strftime("%Y-%m-%dT%H:%M:%SZ")

    session.commit()
    return make_response(jsonify(user.serialize()), 200)

>>>>>>> 9148eaf7

@scim_app.route("/Devices/<string:user_id>", methods=["DELETE"])
@authenticate_user
def delete_user(user_id):
    """Delete SCIM User"""
    user = User.query.get(user_id)
    if not user:
        return make_response(
            jsonify(
                {
                    "schemas": ["urn:ietf:params:scim:schemas:core:2.0:Device"],
                    "detail": "User not found",
                    "status": 404,
                }
            ),
            404,
        )
<<<<<<< HEAD

=======
>>>>>>> 9148eaf7
    session.delete(user)
    session.commit()
    return make_response("", 204)


@scim_app.route("/EndpointApps/<string:id>", methods=["GET"])
@authenticate_user
def get_endpoint(device_id):
    """Get SCIM Endpoint"""
    endpoint_app = session.scalar(
        select(EndpointApp).filter_by(id=device_id))
    if not endpoint_app:
        return make_response(
            jsonify(
                {
                    "schemas": ["urn:ietf:params:scim:schemas:core:2.0:Error"],
                    "detail": "Endpoint App not found",
                    "status": 404,
                }
            ),
            404,
        )
<<<<<<< HEAD

=======
>>>>>>> 9148eaf7
    return make_response(jsonify(endpoint_app.serialize()), 200)


@scim_app.route("/EndpointApps", methods=["GET"])
@authenticate_user
def get_endpoints():
    """Get SCIM Endpoint"""
    start_index = 1
    count = None

    if "start_index" in request.args:
        start_index = int(request.args["startIndex"])

    if "count" in request.args:
        count = int(request.args["count"])

    if "filter" in request.args:
        single_filter = request.args["filter"].split(" ")
        filter_value = single_filter[2].strip('"')

        endpoint_apps = EndpointApp.query.filter_by(
            applicationName=filter_value).first()

        if not endpoint_apps:
            endpoint_apps = []
        else:
            endpoint_apps = [endpoint_apps]

    else:
        endpoint_apps = EndpointApp.query.paginate(
            page=start_index, per_page=count, error_out=False).items

    serialized_endpoint_apps = [e.serialize() for e in endpoint_apps]

    return make_response(
        jsonify(
            {
                "schemas": ["urn:ietf:params:scim:api:messages:2.0:ListResponse"],
                "totalResults": len(endpoint_apps),
                "startIndex": start_index,
                "itemsPerPage": len(endpoint_apps),
                "Resources": serialized_endpoint_apps,
            }
        ),
        200,
    )


@scim_app.route('/EndpointApps', methods=['POST'])
@authenticate_user
def create_endpoint():
    """ Creates SCIM endpoint app; checks validity, avoids duplicates, returns response. """
    if not request.json:
        return make_response(
            jsonify(
                {
                    "schemas": ["urn:ietf:params:scim:schemas:core:2.0:Error"],
                    "scimType": "invalidSyntax",
                    "detail": "Request body is not valid JSON.",
                    "status": 400,
                }
            ),
            400,
        )

    # check if endpoint app already exists
    endpoint_app = session.scalar(select(EndpointApp).filter_by(
        applicationName=request.json.get("applicationName")))

    if endpoint_app:
        return make_response(
            jsonify(
                {
                    "schemas": ["urn:ietf:params:scim:schemas:core:2.0:Error"],
                    "scimType": "invalidSyntax",
                    "detail": "Endpoint App already exists",
                    "status": 400,
                }
            ),
            400,
        )

    endpoint_app = EndpointApp()
    endpoint_app.applicationType = request.json.get("applicationType")
    endpoint_app.applicationName = request.json.get("applicationName")
    endpoint_app.certificateInfo = request.json.get("certificateInfo", None)
    if endpoint_app.certificateInfo is None:
        endpoint_app.clientToken = uuid.uuid4()  # type: ignore
        if endpoint_app.applicationType == "telemetry":
            endpoint_app.password = make_hash(str(endpoint_app.clientToken))
    endpoint_app.createdTime = datetime.datetime.now()
    endpoint_app.modifiedTime = datetime.datetime.now()

    session.add(endpoint_app)
    session.commit()

    return make_response(jsonify(endpoint_app.serialize()), 201)


@scim_app.route("/EndpointApps/<string:id>", methods=["DELETE"])
@authenticate_user
def delete_endpoint(device_id):
    """ Deletes SCIM endpoint app by ID, handles not-found case, returns responses. """
    endpoint_app = EndpointApp.query.get(device_id)
    if not endpoint_app:
        return make_response(
            jsonify(
                {
                    "schemas": ["urn:ietf:params:scim:schemas:core:2.0:Error"],
                    "detail": "Endpoint App not found",
                    "status": 404,
                }
            ),
            404,
        )
<<<<<<< HEAD

=======
>>>>>>> 9148eaf7
    session.delete(endpoint_app)
    session.commit()
    return make_response("", 204)


@scim_app.route("/Bulk", methods=["POST"])
@authenticate_user
def bulk_command():
    """ Processes SCIM bulk requests, handles operations, and returns summarized results. """
    if request.json is None:
        return make_response(
            jsonify(
                {
                    "schemas": ["urn:ietf:params:scim:api:messages:2.0:Error"],
                    "scimType": "invalidSyntax",
                    "detail": "Request body is not valid JSON.",
                    "status": 400,
                }
            ),
            400,
        )
    print(request.json.get("schemas"))
    if request.json.get("schemas") == ["urn:ietf:params:scim:api:messages:2.0:BulkRequest"]:
        operations = request.json.get("Operations")
        results = []
        for op in operations:
            requestpath = op["path"]
            method = op["method"]
            data = op.get("data")
            bulk_id = op.get("bulkId")

            environ = EnvironBuilder(
                path=requestpath,
                method=method,
                json=data,
                environ_base=request.environ
            ).get_environ()

            with current_app.request_context(environ):
                try:
                    # Pre process Request
                    rv = current_app.preprocess_request()

                    if rv is None:
                        # Main Dispatch
                        rv = current_app.dispatch_request()

                except Exception as e:
                    rv = current_app.handle_user_exception(e)

                response = current_app.make_response(rv)

                # Post process Request
                response = current_app.process_response(response)

            if response.json is not None:
                json = dict(response.json)
                json["operation"] = op["operation"]
                if bulk_id is not None:
                    results.append({bulk_id: json})
                results.append(json)

                if json["status"] == "FAILURE":
                    break

        return make_response(jsonify({"status": "SUCCESS", "operations": results}), 200)

    return make_response(
        jsonify(
            {
                "schemas": ["urn:ietf:params:scim:schemas:core:2.0:Error"],
                "scimType": "invalidSyntax",
                "detail": "Request body is not valid JSON.",
                "status": 400,
            }
        ),
        400,
    )<|MERGE_RESOLUTION|>--- conflicted
+++ resolved
@@ -36,10 +36,7 @@
         api_key = request.headers.get("X-Api-Key")
         if api_key and bool(OnboardingAppKey.query.filter_by(keyVal=api_key).first()):
             return func(*args, **kwargs)
-<<<<<<< HEAD
-
-=======
->>>>>>> 9148eaf7
+
         return make_response(jsonify({"error": "Unauthorized"}), 403)
 
     return check_apikey
@@ -261,7 +258,6 @@
             ),
             404,
         )
-<<<<<<< HEAD
 
     user.id = request.json.get("id")
     user.device_display_name = request.json.get("deviceDisplayName")
@@ -294,40 +290,6 @@
     session.commit()
     return make_response(jsonify(user.serialize()), 200)
 
-=======
-    user.id = request.json.get("id")
-    user.deviceDisplayName = request.json.get("deviceDisplayName")
-    user.adminState = request.json.get("adminState")
-    user.versionSupport = request.json[
-        "urn:ietf:params:scim:schemas:extension:ble:2.0:Device"].get(
-            "versionSupport")
-    user.deviceMacAddress = request.json[
-        "urn:ietf:params:scim:schemas:extension:ble:2.0:Device"].get(
-            "deviceMacAddress")
-    user.isRandom = request.json["urn:ietf:params:scim:schemas:extension:ble:2.0:Device"].get(
-        "isRandom")
-    user.pairingMethods = request.json[
-        "urn:ietf:params:scim:schemas:extension:ble:2.0:Device"].get(
-            "urn:ietf:params:scim:schemas:extension:pairingNull:2.0:Device")
-    user.pairingNull = request.json[
-        "urn:ietf:params:scim:schemas:extension:ble:2.0:Device"].get(
-            "urn:ietf:params:scim:schemas:extension:pairingNull:2.0:Device")
-    user.pairingJustWorksKeys = request.json[
-        "urn:ietf:params:scim:schemas:extension:ble:2.0:Device"][
-            "urn:ietf:params:scim:schemas:extension:pairingJustWorks:2.0:Device"].get("key")
-    user.pairingPassKey = request.json["urn:ietf:params:scim:schemas:extension:ble:2.0:Device"][
-        "urn:ietf:params:scim:schemas:extension:pairingPassKey:2.0:Device"].get("key")
-    user.pairingOOBKey = request.json["urn:ietf:params:scim:schemas:extension:ble:2.0:Device"][
-        "urn:ietf:params:scim:schemas:extension:pairingOOB:2.0:Device"].get("key")
-    user.pairingOOBRN = \
-        request.json["urn:ietf:params:scim:schemas:extension:ble:2.0:Device"][
-            "urn:ietf:params:scim:schemas:extension:pairingOOB:2.0:Device"].get("randNumber")
-    user.modTime = datetime.datetime.now().strftime("%Y-%m-%dT%H:%M:%SZ")
-
-    session.commit()
-    return make_response(jsonify(user.serialize()), 200)
-
->>>>>>> 9148eaf7
 
 @scim_app.route("/Devices/<string:user_id>", methods=["DELETE"])
 @authenticate_user
@@ -345,10 +307,7 @@
             ),
             404,
         )
-<<<<<<< HEAD
-
-=======
->>>>>>> 9148eaf7
+
     session.delete(user)
     session.commit()
     return make_response("", 204)
@@ -371,10 +330,7 @@
             ),
             404,
         )
-<<<<<<< HEAD
-
-=======
->>>>>>> 9148eaf7
+
     return make_response(jsonify(endpoint_app.serialize()), 200)
 
 
@@ -490,10 +446,7 @@
             ),
             404,
         )
-<<<<<<< HEAD
-
-=======
->>>>>>> 9148eaf7
+
     session.delete(endpoint_app)
     session.commit()
     return make_response("", 204)
