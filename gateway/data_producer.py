--- conflicted
+++ resolved
@@ -48,7 +48,6 @@
         return ads
 
 
-<<<<<<< HEAD
 def is_filter_match(value: str, topic_filter: Column[str] | str) -> bool:
     """ Checks if a value matches a filter (filter can contain wildcards). """
     if topic_filter == "*":
@@ -57,16 +56,6 @@
     leading_wildcard = topic_filter.startswith("*")
     trailing_wildcard = topic_filter.endswith("*")
     raw_filter = topic_filter.replace("*", "")
-=======
-def is_filter_match(value: str, filter_string: Column[str] | str) -> bool:
-    """ Checks if a value matches a filter (filter can contain wildcards). """
-    if filter_string == "*":
-        return True
-
-    leading_wildcard = filter_string.startswith("*")
-    trailing_wildcard = filter_string.endswith("*")
-    raw_filter = filter_string.replace("*", "")
->>>>>>> 9148eaf7
 
     if leading_wildcard and trailing_wildcard:
         return raw_filter in value
@@ -92,17 +81,10 @@
     mac = address.lower().replace(":", "")
 
     for adv in adv_fields:
-<<<<<<< HEAD
         for topic_filter in topic.filters:
             if is_filter_match(mac, topic_filter.mac_filter) and \
                 is_filter_match(adv.type, topic_filter.ad_type_filter) and \
                     is_filter_match(adv.data, topic_filter.ad_data_filter):
-=======
-        for f in topic.filters:
-            if is_filter_match(mac, f.mac_filter) and \
-               is_filter_match(adv.type, f.ad_type_filter) and \
-               is_filter_match(adv.data, f.ad_data_filter):
->>>>>>> 9148eaf7
                 if is_default_allow:
                     count += 1
                     break
@@ -124,7 +106,6 @@
 
     def __init__(self, mqtt_client: mqtt.Client, app: Flask):
         self.mqtt_client = mqtt_client
-<<<<<<< HEAD
         self.app = app
 
     def publish_notification(self,
@@ -134,14 +115,6 @@
                              value: bytes):
         """ Publish GATT notifications/indications to registered MQTT topics """
         with self.app.app_context():
-=======
-
-    def publish_notification(self, mac_address: str, service_uuid: str, 
-                             char_uuid: str, value: bytes):
-        """ publish_notification function """
-        from app import app
-        with app.app_context():
->>>>>>> 9148eaf7
             user = session.scalar(select(User)
                                   .join(GattTopic, User.gatt_topics)
                                   .where(and_(User.device_mac_address == mac_address,
